--- conflicted
+++ resolved
@@ -1,8 +1,4 @@
-<<<<<<< HEAD
-<!DOCTYPE html>
-=======
 <!doctype html>
->>>>>>> 8666e9a9
 <html>
 
 <head>
@@ -10,11 +6,6 @@
 <script src="./cloud.js"></script>
 
 <script>
-
-function asPixels(number) {
-
-    return number.toString().concat("px");
-} // asPixels
 
 function init() {
     var w = Math.max(window.innerWidth, document.body.clientWidth), h = Math.max(window.innerHeight, document.body.clientHeight);
