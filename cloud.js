/*
Copyright 2012 Rodion Gorkovenko

This file is a part of JsTagSphere
(project JsTagSphere - JavaScript sphere tag cloud - https://github.com/RodionGork/JsTagSphere)

JsTagSphere is free software: you can redistribute it and/or modify
it under the terms of the GNU Lesser General Public License as published by
the Free Software Foundation, either version 3 of the License, or
(at your option) any later version.

JsTagSphere is distributed in the hope that it will be useful,
but WITHOUT ANY WARRANTY; without even the implied warranty of
MERCHANTABILITY or FITNESS FOR A PARTICULAR PURPOSE.  See the
GNU Lesser General Public License for more details.

You should have received a copy of the GNU Lesser General Public License
along with JsTagSphere.  If not, see <http://www.gnu.org/licenses/>.
*/


/*
 * Class for working with tag-cloud.
 *
 * Create an instance of this class, passing
 * necessary parameters as a fields of an anonymous
 * object. For example:
 * 
 * new Clouder({
 *     container: document.getElementById("cloud-container"),
 *     tags: [...],
 *     callback: function(id) {alert(id);}
 * });
 *
 * Only two parameters are requirred ("container" and "tags"),
 * all other are optional and have some default value.
 * Recognized parameter-field names:
 * - container (required) - DOM element of container (usually <div> block)
 *     into which to place the tag cloud sphere
 * - tags (required if container is empty) - descriptors for tags - little objects
 *     consisting of three fields - "text" which
 *     will be shown as a floating tag, "id"
 *     which will be passed to callback function when tag
 *     is clicked, and "weight" (or significance, value) of a tag
 *     which controls the color of a tag.
 * - callback - function which is called when tag clicked,
 *     its only parameter is an "id" of a clicked tag.
 *     by default - simple internal function alerting tag id.
 * - fontSize - average font size for tags, by default 14.
 * - fontShift - maximal deviation of font size,
 *     nearest objects are shown in (fontSize + fontShift),
 *     furthes ones are shown in (fontSize - fontShift),
 *     by default (fontSize / 2).
 * - colorMax - color for most significant elements,
 *     only in "#xxxxxx" (hexadecimal) notation,
 *     by default "#000000".
 * - colorMin - color for least significant elements,
 *     only in "#xxxxxx" (hexadecimal) notation,
 *     by default "#C0C0C0".
 * - colorBgr - background color for container element,
 *     by default not specified (inherited).
 * - interval - timer interval for redraw (milliseconds),
 *     by default 50ms.
 * - stepAngle - sphere rotation angle performed on each
 *     timed redraw, if mouse pointer is close to border
 *     of a container (multiply by 1.414 if close to corner)
 *     by default ~0.174 radians (10 degrees).
 * - idleMotion - rotation speed ration when mouse pointer leaves container
 *     by default 0.2.
 * - opaque - opacity ratio for elements on far back side of globe,
 *     opacity increases when element turns on front side (up to 1.0)
 *     by default 0.4.
 * - xScale - sphere size scaling horizontal coefficient, allows to
 *     make sphere wider (if greater than 1.0) or narrower (if less than 1.0)
 *     than container element
 *     by default 0.9
 * - yScale - sphere size scaling vertical coefficient - same as xScale
 *     but increases or decreases the screen "height" of the sphere.
 *     by default 0.9
 * - scale - sphere size scaling coefficient (shortcut for setting both
 *     xScale and yScale equal and simultaneously).
 * - nonSense - insensitivity zone width (at center of container) - rotation
 *     stops when mouse is here (for easier clicking). varies from 0 (no zone
 *     at all) to 1 (whole container width and height).
 *     by default 0.025.
 */
function Clouder(params) {

    var self = this;
    var w, h, lastX, lastY;
    var rho = 0, theta = 0;
    var timer = null;
    var closest = null;
    var containerTop;
    var containerLeft;
    var timing = [1];
    var timingMax = 8;

    var container;
    var callback;
    var fontSize, fontShift;
    var colorMax, colorMin, colorBgr;
    var xScale = 0.9, yScale = 0.9;
    var interval = 50;
    var stepAngle = 0.08722;
    var idleMotion = 0.2;
    var nonSense = 0.025;
    var opaque = 0.4;
    
    
    var objs = [];
    
    
    function init() {
    
        if (params.tags) {
            setupElems(params.tags);
        } else {
            setupSpans();
        }
        
        process(function(o) {
            o.x = 1;
            o.y = 0;
            o.z = 0;
            spin(o, (Math.random() * 2 - 1) * Math.PI);
            step(o, (Math.random() * 2 - 1) * Math.PI);
            spin(o, (Math.random() * 2 - 1) * Math.PI);
        });
        
        w = container.clientWidth;
        h = container.clientHeight;
        
        if (colorBgr) {
            container.style.backgroundColor = colorBgr;
        } // if
        
        draw();
        
        timer = setInterval(onTimer, interval);
        containerTop = container.offsetTop;
        containerLeft = container.offsetLeft;
        container.onmousemove = onMouseMove;
        container.onmouseleave = onMouseLeave;
        container.onclick = onClick;
    } // init
    
    
    function onMouseMove(e) {
        if(!e) {
            e = window.event;
        } // if
        
        setPos(e.clientX, e.clientY);
        
        setClosest(findClosest(e.clientX - containerLeft, e.clientY - containerTop));
    } // onMouseMove
    
    
    function onMouseLeave(e) {
        if (!e) {
            e = window.event;
        } // if
        
        rho = idleMotion;
        setClosest(null);
    } // onMouseLeave
    
    
    function setupElems(elems) {
        
        if (elems) {
            for (var e in elems) {
                var c = {};
                c.text = elems[e].text;
                c.id = elems[e].id;
                c.weight = elems[e].weight;
                objs.push(c);
            } // for
        }
        
    } // setupElems
    
    
    
    function setupSpans() {
        for (var i = 0; i < container.children.length; i++) {
            var span = container.children[i];
            span.style.position = "absolute";
            var c = {};
            c.span = span;
            c.width = 0;
            c.height = 0;
            objs.push(c);
        }
    } // setupSpans
    
    
    function adjustElems() {
        
        for (var i in objs) {
            var dx = 0, dy = 0, dz = 0;
            var o = objs[i];
            for (var j in objs) {
                if (i == j) {
                    continue;
                } // if
                var diffX = o.x - objs[j].x;
                var diffY = o.y - objs[j].y;
                var diffZ = o.z - objs[j].z;
                var r = Math.sqrt(diffX * diffX + diffY * diffY + diffZ * diffZ);
                dx += 0.05 / (r * r) * diffX / r;
                dy += 0.05 / (r * r) * diffY / r;
                dz += 0.05 / (r * r) * diffZ / r;
            } // for
            
            o.x += dx;
            o.y += dy;
            o.z += dz;
            var dist = Math.sqrt(o.x * o.x + o.y * o.y + o.z * o.z);
            o.x /= dist;
            o.y /= dist;
            o.z /= dist;
        } // for
        
    } // adjustElems
    
    
    function sign(a) {
        return a > 0 ? 1 : (a < 0 ? -1 : 0);
    } // sign
    
    
    function setPos(x, y) {
        x = (lastX = x - container.offsetLeft) * 2 / w - 1;
        x = (Math.abs(x) < nonSense ? 0 : (x - nonSense * sign(x)) / (1 - nonSense)) / xScale;
        y = (lastY = y - container.offsetTop) * 2 / h - 1;
        y = (Math.abs(y) < nonSense ? 0 : (y - nonSense * sign(y)) / (1 - nonSense)) / yScale;
        theta = Math.atan2(y, x);
        rho = Math.sqrt(x * x + y * y);
    } // setPos
    
<<<<<<< HEAD
    function asPixels(number) {

        return number.toString().concat("px");
    } // asPixels
    
=======
>>>>>>> 8666e9a9
    function draw() {
        var filters = (typeof(document.body.filters) == "object");

        process(function(o) {
            
            if (!o.span) {
                o.span = document.createElement("span");
                o.width = 0;
                o.height = 0;
                o.span.innerHTML = o.text;
                o.span.style.fontWeight = "bold";
                o.span.style.position = "absolute";
                var c = 1;
                for (var i in colorMax) {
                    c = c * 256 + Math.floor((colorMax[i] - colorMin[i]) * o.weight + colorMin[i]);
                } // for
                o.span.style.color = "#" + c.toString(16).substr(1);
                container.appendChild(o.span);
                o.span.descriptor = o;
            } // if
            
            var size = fontSize + o.z * fontShift;
            o.factor = size / fontSize;
            if (o.width == 0) {
                o.width = asPixels(o.span.clientWidth / o.factor);
                o.height = asPixels(o.span.clientHeight / o.factor);
            } // if
            o.span.style.fontSize = asPixels(Math.round(size));
            o.screenX = w * (o.x * xScale + 1) / 2;
            o.span.style.left = asPixels(o.screenX - parseInt(o.width) * o.factor / 2);
            o.screenY = h * (o.y * yScale + 1) / 2;
            o.span.style.top = asPixels(o.screenY - parseInt(o.height) * o.factor / 2);
            o.span.style.zIndex = o.z >= 0 ? 10 : 5;
            var opa = (Math.sin(o.z * Math.PI / 2) / 2 + 0.5) * (1 - opaque) + opaque;
            if (!filters) {
                o.span.style.opacity = opa;
            } else {
                var f = o.span.filters["DXImageTransform.Microsoft.Alpha"];
                if (f) {
                    f.opacity = opa * 100;
                } else {
                    o.span.style.filter += "progid:DXImageTransform.Microsoft.Alpha(opacity=" + (opa * 100) + ")";
                } // else
            } // else
        });
        
    } // draw
    
    
    function findClosest(ex, ey) {

        var bestDist = w + h;
        var best = null;
        for (var i in objs) {
            var o = objs[i];
            var dx = ex - o.screenX;
            var dy = ey - o.screenY;
            var dist = Math.sqrt(dx * dx + dy * dy) / o.factor;
            if (dist < bestDist) {
                bestDist = dist;
                best = o;
            } // if
        } // for
        
        return best;
    } // findClosest
    
    
    function setClosest(obj) {
        
        if (closest == obj) {
            return;
        } // if
        
        if (closest != null) {
            closest.span.style.border = "";
        } // if
        closest = obj;
        
        if (closest != null) {
            closest.span.style.border = "1px solid black";
        } // if
        
    } // setClosest
    
    
    function onTimer() {
        var t0 = new Date().getTime();
        
        var move = function(o) {
            spin(o, -theta);
            step(o, rho * stepAngle);
            spin(o, theta);
        }; // move
        
        process(move);
        adjustElems();
        draw();
        
        setClosest(findClosest(lastX, lastY));
        
        timing.push(new Date().getTime() - t0);
        if (timing.length > timingMax) {
            timing.splice(0, timing.length - timingMax);
        } // if
    } // onTimer
    
    
    function spin(o, angle) {
        var x = o.x;
        var y = o.y;
        o.x = x * Math.cos(angle) - y * Math.sin(angle);
        o.y = x * Math.sin(angle) + y * Math.cos(angle);
    } // spin
        
        
    function step(o, angle) {
        var x = o.x;
        var z = o.z;
        o.x = x * Math.cos(angle) - z * Math.sin(angle);
        o.z = x * Math.sin(angle) + z * Math.cos(angle);
    } // step
    
    
    function onClick(event) {
        
        if (closest == null || closest.id == null) {
            return;
        } // if
        
        callback(closest.id);
    } // spanClicked
    
    
    function process(func) {
        for (var i in objs) {
            func(objs[i]);
        } // for
    } // process
        
    
    function parseColor(text) {
        var hex = parseInt(text.substr(1), 16);
        return [Math.floor(hex / 65536), Math.floor((hex / 256) % 256), Math.floor(hex % 256)];
    } // parseColor
    
    
    function parametrize(p) {
        
        if (!p.container) {
            alert("Clouder could not be created without container!");
            throw "Clouder without container";
        } // if
        
        container = p.container;
        
        if (!p.tags && container.children.length < 0) {
            alert("Clouder could not be crated without tags or spans in container!");
            throw "Clouder without tags";
        } // if
        
        callback = p.callback ? p.callback : function(id) { alert(id); };
        fontSize = p.fontSize ? p.fontSize : 14;
        fontShift = typeof(p.fontShift) != "undefined" ? p.fontShift : fontSize / 2;
        colorMax = p.colorMax ? parseColor(p.colorMax) : parseColor("#000000");
        colorMin = p.colorMin ? parseColor(p.colorMin) : parseColor("#C0C0C0");
        colorBgr = p.colorBgr ? p.colorBgr : null;
        interval = typeof(p.interval) != "undefined" ? p.interval : interval;
        stepAngle = typeof(p.stepAngle) != "undefined" ? p.stepAngle : stepAngle;
        idleMotion = typeof(p.idleMotion) != "undefined" ? p.idleMotion : idleMotion;
        opaque = typeof(p.opaque) != "undefined" ? p.opaque : opaque;
        nonSense = typeof(p.nonSense) != "undefined" ? p.nonSense : nonSense;
        if (typeof(p.scale) != "undefined") {
            xScale = yScale = p.scale;
        } // if
        xScale = typeof(p.xScale) != "undefined" ? p.xScale : xScale;
        yScale = typeof(p.yScale) != "undefined" ? p.yScale : yScale;
    } // parametrize
    
    
    self.getRenderingTime = function() {
        var sum = 0;
        for (var i in timing) {
            sum += timing[i];
        } // for
        return sum / timing.length;
    }; // getRenderingTime
    
    self.kill = function() {
        clearInterval(timer);
        process(function(o){o.span.parentNode.removeChild(o.span);});
    }; // kill
    
    
    parametrize(params);
    
    init();
    
} // Clouder

function asPixels(number) {
    return number + 'px';
} // asPixels<|MERGE_RESOLUTION|>--- conflicted
+++ resolved
@@ -240,14 +240,6 @@
         rho = Math.sqrt(x * x + y * y);
     } // setPos
     
-<<<<<<< HEAD
-    function asPixels(number) {
-
-        return number.toString().concat("px");
-    } // asPixels
-    
-=======
->>>>>>> 8666e9a9
     function draw() {
         var filters = (typeof(document.body.filters) == "object");
 
