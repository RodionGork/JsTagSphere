--- conflicted
+++ resolved
@@ -1,8 +1,4 @@
-<<<<<<< HEAD
-<!DOCTYPE html>
-=======
 <!doctype html>
->>>>>>> 8666e9a9
 <html>
 
 <head>
