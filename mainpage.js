--- conflicted
+++ resolved
@@ -92,11 +92,6 @@
     ];
 }, // createTags
 
-asPixels: function(number) {
-    
-    return number.toString().concat("px");
-}, // asPixels
-
 setupBlocks: function() {
     var w = Math.max(window.innerWidth, document.body.clientWidth), h = Math.max(window.innerHeight, document.body.clientHeight);
     var clouder = document.getElementById("clouder");
@@ -107,36 +102,6 @@
     
     //clouder.style.border = "1px solid black";
     clouder.style.position = "absolute";
-<<<<<<< HEAD
-    clouder.style.width = this.asPixels(w * 4 / 6);
-    clouder.style.height = this.asPixels(h * 4 / 6);
-    clouder.style.left = this.asPixels(w / 6);
-    clouder.style.top = this.asPixels(h / 6);
-
-    header.style.position = "absolute";
-    header.style.width = this.asPixels(w);
-    header.style.height = this.asPixels(h / 6);
-    header.style.left = this.asPixels(0);
-    header.style.top = this.asPixels(0);
-    
-    links.style.position = "absolute";
-    links.style.width = this.asPixels(w / 6);
-    links.style.height = this.asPixels(5 * h / 6);
-    links.style.left = this.asPixels(0);
-    links.style.top = this.asPixels(h / 6);
-    
-    settings.style.position = "absolute";
-    settings.style.width = this.asPixels(w / 6);
-    settings.style.height = this.asPixels(5 * h / 6);
-    settings.style.left = this.asPixels(5 * w / 6);
-    settings.style.top = this.asPixels(h / 6);
-    
-    footer.style.position = "absolute";
-    footer.style.width = this.asPixels(4 * w / 6);
-    footer.style.height = this.asPixels(h / 6);
-    footer.style.left = this.asPixels(w / 6);
-    footer.style.top = this.asPixels(5 * h / 6);
-=======
     clouder.style.width = asPixels(w * 4 / 6);
     clouder.style.height = asPixels(h * 4 / 6);
     clouder.style.left = asPixels(w / 6);
@@ -165,7 +130,6 @@
     footer.style.height = asPixels(h / 6);
     footer.style.left = asPixels(w / 6);
     footer.style.top = asPixels(5 * h / 6);
->>>>>>> 8666e9a9
     
 }, // setupBlocks
 
